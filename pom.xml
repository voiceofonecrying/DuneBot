--- conflicted
+++ resolved
@@ -42,11 +42,7 @@
         <dependency>
             <groupId>junit</groupId>
             <artifactId>junit</artifactId>
-<<<<<<< HEAD
             <version>4.13.2</version>
-        </dependency>
-=======
-            <version>4.12</version>
             <scope>test</scope>
         </dependency>
         <dependency>
@@ -61,7 +57,5 @@
             <version>3.23.1</version>
             <scope>test</scope>
         </dependency>
-
->>>>>>> 186b484d
     </dependencies>
 </project>