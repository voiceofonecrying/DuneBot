package model;

import com.google.gson.*;
import controller.commands.ButtonManager;
import enums.GameOption;
import enums.SetupStep;
import exceptions.InvalidGameStateException;
import model.factions.*;
import model.Bidding;
import org.apache.commons.csv.CSVParser;
import org.apache.commons.csv.CSVRecord;
import org.json.JSONObject;

import java.io.IOException;
import java.io.InputStream;
import java.nio.charset.StandardCharsets;
import java.util.*;
import java.util.stream.Collectors;

import static controller.Initializers.getCSVFile;
import static controller.Initializers.getJSONString;

public class Game {
    private String gameRole;
    private String modRole;
    private Boolean mute;
    private int turn;
    private Set<GameOption> gameOptions;
    private List<SetupStep> setupSteps;
    private boolean setupStarted;
    private boolean setupFinished;

    private int phase;
    private int subPhase;
    private int storm;

    private int stormMovement;
    private Bidding bidding;

    private final List<Faction> factions;

    private final Map<String, Territory> territories;
    private final LinkedList<TreacheryCard> treacheryDeck;
    private final LinkedList<TreacheryCard> treacheryDiscard;
    private final LinkedList<SpiceCard> spiceDeck;
    private final LinkedList<SpiceCard> spiceDiscardA;
    private final LinkedList<SpiceCard> spiceDiscardB;
    private final LinkedList<TraitorCard> traitorDeck;
    private final LinkedList<LeaderSkillCard> leaderSkillDeck;
    private final LinkedList<Force> tanks;
    private final LinkedList<Leader> leaderTanks;
    private boolean shieldWallDestroyed;
    private boolean sandtroutInPlay;

    private transient final HashMap<String, List<String>> adjacencyList;

    public Game() throws IOException {
        super();

        factions = new LinkedList<>();
        territories = new HashMap<>();
        CSVParser csvParser = getCSVFile("Territories.csv");
        for (CSVRecord csvRecord : csvParser) {
            territories.put(csvRecord.get(0), new Territory(csvRecord.get(0), Integer.parseInt(csvRecord.get(1)), Boolean.parseBoolean(csvRecord.get(2)), Boolean.parseBoolean(csvRecord.get(3)), Boolean.parseBoolean(csvRecord.get(4))));
        }

        this.gameOptions = new HashSet<>();
        this.treacheryDeck = new LinkedList<>();
        this.spiceDeck = new LinkedList<>();
        this.traitorDeck = new LinkedList<>();
        this.leaderSkillDeck = new LinkedList<>();
        this.treacheryDiscard = new LinkedList<>();
        this.spiceDiscardA = new LinkedList<>();
        this.spiceDiscardB = new LinkedList<>();
        this.tanks = new LinkedList<>();
        this.leaderTanks = new LinkedList<>();
        this.turn = 0;
        this.phase = 0;
        this.subPhase = 0;
        this.storm = 18;
        this.stormMovement = 0;
        this.shieldWallDestroyed = false;
        this.bidding = null;

        csvParser = getCSVFile("TreacheryCards.csv");
        for (CSVRecord csvRecord : csvParser) {
            treacheryDeck.add(new TreacheryCard(csvRecord.get(0), csvRecord.get(1)));
        }
        csvParser = getCSVFile("SpiceCards.csv");
        for (CSVRecord csvRecord : csvParser) {
            spiceDeck.add(new SpiceCard(csvRecord.get(0), Integer.parseInt(csvRecord.get(1)), Integer.parseInt(csvRecord.get(2))));
        }
        csvParser = getCSVFile("LeaderSkillCards.csv");
        for (CSVRecord csvRecord : csvParser) {
            leaderSkillDeck.add(new LeaderSkillCard(csvRecord.get(0)));
        }

<<<<<<< HEAD
        String json = getJSONString("AdjacencyList.json");
        this.adjacencyList = new HashMap<>();
        JsonObject jsonObject = JsonParser.parseString(json).getAsJsonObject();
        for (Map.Entry<String, JsonElement> territory : jsonObject.entrySet()) {
            List<String> adjacent = new LinkedList<>();
            for (JsonElement adj : territory.getValue().getAsJsonArray().asList()) {
                adjacent.add(adj.getAsString());
            }
            adjacencyList.put(territory.getKey(), adjacent);
        }

        this.bidOrder = new ArrayList<>();
        this.bidCardNumber = 0;
=======
>>>>>>> 18570c74
        this.sandtroutInPlay = false;
    }

    public void startBidding() {
        bidding = new Bidding();
        try {
            RicheseFaction faction = (RicheseFaction) getFaction("Richese");
            if (!faction.getTreacheryCardCache().isEmpty()) bidding.setRicheseCacheCardOutstanding(true);
        } catch (IllegalArgumentException e) {}
    }

    public void endBidding() {
        bidding = null;
    }

    public Set<GameOption> getGameOptions() {
        return gameOptions;
    }

    public boolean hasGameOption(GameOption gameOption) {
        return getGameOptions().contains(gameOption);
    }

    public void setGameOptions(Set<GameOption> gameOptions) {
        this.gameOptions = gameOptions;
    }

    public void addGameOption(GameOption gameOption) {
        if (this.gameOptions == null) {
            this.gameOptions = new HashSet<>();
        }
        this.gameOptions.add(gameOption);
    }

    public void removeGameOption(GameOption gameOption) {
        this.gameOptions.remove(gameOption);
    }

    public List<SetupStep> getSetupSteps() {
        return setupSteps;
    }

    public void setSetupSteps(List<SetupStep> setupSteps) {
        this.setupSteps = setupSteps;
    }

    public boolean isSetupStarted() {
        return setupStarted;
    }

    public void setSetupStarted(boolean setupStarted) {
        this.setupStarted = setupStarted;
    }

    public boolean isSetupFinished() {
        return setupFinished;
    }

    public void setSetupFinished(boolean setupFinished) {
        this.setupFinished = setupFinished;
        this.getFactions().forEach(Faction::setFrontOfShieldModified);
    }

    public Bidding getBidding() throws InvalidGameStateException {
        if (bidding == null) throw new InvalidGameStateException("Game is not in bidding phase.");
        return bidding;
    }

    public List<String> getEligibleBidOrder() {
        return bidding.getBidOrder()
                .stream()
                .filter(f -> getFaction(f).getHandLimit() > getFaction(f).getTreacheryHand().size())
                .collect(Collectors.toList());
    }

    public List<Faction> getFactions() {
        return factions;
    }

    public Map<String, Territory> getTerritories() {
        return territories;
    }

    /**
     * Returns the territory with the given name.
     * @param name The territory's name.
     * @return The territory with the given name.
     */
    public Territory getTerritory(String name) {
        Territory territory = territories.get(name);
        if (territory == null) {
            throw new IllegalArgumentException("No territory with name " + name);
        }
        return territory;
    }

    public String getGameRole() {
        return gameRole;
    }

    public void setGameRole(String gameRole) {
        this.gameRole = gameRole;
    }

    public String getModRole() {
        return modRole;
    }

    public void setModRole(String modRole) {
        this.modRole = modRole;
    }

    public Boolean getMute() {
        return mute;
    }

    public void setMute(Boolean mute) {
        this.mute = mute;
    }

    private Optional<Faction> findFaction(String name) {
        return factions.stream()
                .filter(f -> f.getName().equals(name))
                .findFirst();
    }

    /**
     * Returns the faction's turn index (0-5), accounting for the storm.
     * @param name The faction's name.
     * @return The faction's turn index.
     */
    public int getFactionTurnIndex(String name) {
        int rawTurnIndex = factions.indexOf(getFaction(name));
        int stormSection = Math.ceilDiv(getStorm(), 3);

        return Math.floorMod(rawTurnIndex - stormSection, factions.size());
    }

    public Faction getFaction(String name) {
        return findFaction(name).orElseThrow(() -> new IllegalArgumentException("No faction with name " + name));
    }

    public Boolean hasFaction(String name) {
        return findFaction(name).isPresent();
    }

    public void addFaction(Faction faction) {
        factions.add(faction);
    }

    public LinkedList<TreacheryCard> getTreacheryDeck() {
        return treacheryDeck;
    }

    public LinkedList<SpiceCard> getSpiceDeck() {
        return spiceDeck;
    }
    public LinkedList<TraitorCard> getTraitorDeck() {
        return traitorDeck;
    }

    public LinkedList<LeaderSkillCard> getLeaderSkillDeck() {
        return leaderSkillDeck;
    }

    public LinkedList<TreacheryCard> getTreacheryDiscard() {
        return treacheryDiscard;
    }

    public LinkedList<SpiceCard> getSpiceDiscardA() {
        return spiceDiscardA;
    }

    public LinkedList<SpiceCard> getSpiceDiscardB() {
        return spiceDiscardB;
    }

    public int getTurn() {
        return turn;
    }

    public int getPhase() {
        return phase;
    }

    public int getSubPhase() {
        return subPhase;
    }

    public int getStorm() {
        return storm;
    }

    public LinkedList<Force> getTanks() {
        return tanks;
    }

    public void removeZeroStrengthTanks() {
        this.tanks.removeIf(f-> f.getStrength() == 0);
    }

    public Force getForceFromTanks(String forceName) {
        // This is a temporary fix for duplicates in the tanks list.
        removeZeroStrengthTanks();

        List<Force> forces = this.tanks.stream().filter(f-> f.getName().equalsIgnoreCase(forceName)).toList();

        Force force;
        if (forces.size() > 1) {
            throw new IllegalArgumentException("Duplicate forces found in tanks list.");
        } else if (forces.size() == 1) {
            return forces.get(0);
        } else {
            force = new Force(forceName, 0);
            this.tanks.add(force);
            return force;
        }
    }

    public void addToTanks(String forceName, int amount) {
        Force force = getForceFromTanks(forceName);
        force.addStrength(amount);
    }

    public LinkedList<Leader> getLeaderTanks() {
        return leaderTanks;
    }

    public Leader removeLeaderFromTanks(String name) {
        Leader remove = leaderTanks.stream()
                .filter(l -> l.name().equals(name))
                .findFirst()
                .orElseThrow(() -> new IllegalArgumentException("Leader not found."));

        leaderTanks.remove(remove);
        return remove;
    }

    public void advanceTurn() {
        turn++;
        phase = 1;
        subPhase = 1;
    }

    public void advancePhase() {
        phase++;
        subPhase = 1;

        if (turn >= 1 && phase >= 10) {
            advanceTurn();
        }
    }

    public void advanceSubPhase() {
        subPhase++;
    }

    public void setStorm(int storm) {
        this.storm = ((storm - 1) % 18) + 1;
    }

    public void advanceStorm(int movement) {
        setStorm(getStorm() + movement);
    }

    public Faction getFactionWithAtomics() {
        for (Faction faction : getFactions()) {
            try {
                faction.getTreacheryCard("Family Atomics ");
                return faction;
            }
            catch (IllegalArgumentException e) {
                continue;
            }
        }

        throw new NoSuchElementException("No faction holds Atomics");
    }

    public String breakShieldWall(Faction factionWithAtomics) {
        shieldWallDestroyed = true;
        territories.get("Carthag").setRock(false);
        territories.get("Imperial Basin (Center Sector)").setRock(false);
        territories.get("Imperial Basin (East Sector)").setRock(false);
        territories.get("Imperial Basin (West Sector)").setRock(false);
        territories.get("Arrakeen").setRock(false);

        String message = "The Shield Wall has been destroyed. ";
        TreacheryCard familyAtomics = factionWithAtomics.removeTreacheryCard("Family Atomics ");
        if (hasGameOption(GameOption.FAMILY_ATOMICS_TO_DISCARD)) {
            getTreacheryDiscard().add(familyAtomics);
            message += "Family Atomics has been moved to the discard pile.";
        } else {
            message += "Family Atomics has been removed from the game.";
        }
        return message;
    }

    public boolean isShieldWallDestroyed() {
        return shieldWallDestroyed;
    }

    public int getStormMovement() {
        return stormMovement;
    }

    public void setStormMovement(int stormMovement) {
        this.stormMovement = stormMovement;
    }

    public boolean hasTechTokens() {
        return hasGameOption(GameOption.TECH_TOKENS);
    }

    public boolean hasLeaderSkills() {
        return hasGameOption(GameOption.LEADER_SKILLS);
    }

    public boolean hasStrongholdSkills() {
        return hasGameOption(GameOption.STRONGHOLD_SKILLS);
    }

    public void drawCard(String deckName, String faction) {
        switch (deckName) {
            case "traitor deck" -> getFaction(faction).addTraitorCard(getTraitorDeck().pollLast());
            case "treachery deck" -> getFaction(faction).addTreacheryCard(getTreacheryDeck().pollLast());
            case "leader skills deck" -> getFaction(faction).getLeaderSkillsHand().add(getLeaderSkillDeck().pollLast());
        }
    }

    /**
     * @return true if a Sandtrout was drawn and not canceled by a worm
     */
    public boolean isSandtroutInPlay() {
        return sandtroutInPlay;
    }

    /**
     * @param sandtroutInPlay true if a Sandtrout was drawn and not canceled by a worm
     */
    public void setSandtroutInPlay(boolean sandtroutInPlay) {
        this.sandtroutInPlay = sandtroutInPlay;
    }

    public HashMap<String, List<String>> getAdjacencyList() {
        return adjacencyList;
    }
}<|MERGE_RESOLUTION|>--- conflicted
+++ resolved
@@ -95,7 +95,6 @@
             leaderSkillDeck.add(new LeaderSkillCard(csvRecord.get(0)));
         }
 
-<<<<<<< HEAD
         String json = getJSONString("AdjacencyList.json");
         this.adjacencyList = new HashMap<>();
         JsonObject jsonObject = JsonParser.parseString(json).getAsJsonObject();
@@ -107,10 +106,6 @@
             adjacencyList.put(territory.getKey(), adjacent);
         }
 
-        this.bidOrder = new ArrayList<>();
-        this.bidCardNumber = 0;
-=======
->>>>>>> 18570c74
         this.sandtroutInPlay = false;
     }
 
