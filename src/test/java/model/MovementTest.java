package model;

import constants.Emojis;
import enums.MoveType;
import exceptions.InvalidGameStateException;
import org.junit.jupiter.api.*;

import java.io.IOException;
import java.util.ArrayList;
import java.util.List;

import static org.junit.jupiter.api.Assertions.*;

public class MovementTest extends DuneTest {
    @BeforeEach
    void setUp() throws InvalidGameStateException, IOException {
        super.setUp();
    }

    @Nested
    @DisplayName("#pass")
    class Pass {
        Movement movement;

        @BeforeEach
        void setUp() {
            game.addFaction(fremen);
            game.addFaction(ecaz);
            game.addFaction(ix);
            game.createAlliance(ecaz, ix);
        }

        @AfterEach
        void tearDown() {
            assertEquals("", movement.getMovingTo());
            assertEquals("", movement.getMovingFrom());
            assertEquals(0, movement.getForce());
            assertEquals(0, movement.getSpecialForce());
            assertEquals(0, movement.getSecondForce());
            assertEquals(0, movement.getSecondSpecialForce());
            assertEquals("", movement.getSecondMovingFrom());
        }

        @Test
        void testFremenRide() {
            fremen.setWormRideActive(true);
            movement = fremen.getMovement();
            movement.setMoveType(MoveType.FREMEN_RIDE);
            movement.setForce(1);
            movement.setSpecialForce(2);
            movement.setMovingTo("Carthag");
            movement.setMovingFrom("Funeral Plain");
            movement.pass();
            assertEquals("You will not ride the worm.", fremenChat.getMessages().getLast());
            assertEquals(Emojis.FREMEN + " does not ride the worm.", turnSummary.getMessages().getLast());
            assertFalse(fremen.isWormRideActive());
            assertEquals(MoveType.TBD, movement.getMoveType());
        }

        @Test
        void testFremenAmbassador() {
            movement = ix.getMovement();
            movement.setMoveType(MoveType.FREMEN_AMBASSADOR);
            movement.setForce(1);
            movement.setSpecialForce(2);
            movement.setMovingTo("Carthag");
            movement.setMovingFrom("Hidden Mobile Stronghold");
            movement.pass();
            assertEquals("You will not ride the worm with the Fremen Ambassador.", ixChat.getMessages().getLast());
            assertEquals(Emojis.IX + " does not ride the worm with the Fremen Ambassador.", turnSummary.getMessages().getLast());
            assertEquals(MoveType.TBD, movement.getMoveType());
        }

        @Test
        void testGuildAmbassador() {
            movement = ix.getMovement();
            movement.setMoveType(MoveType.GUILD_AMBASSADOR);
            movement.setForce(1);
            movement.setSpecialForce(2);
            movement.setMovingTo("Carthag");
            movement.setMovingFrom("Hidden Mobile Stronghold");
            movement.pass();
            assertEquals("You will not ship with the Guild Ambassador.", ixChat.getMessages().getLast());
            assertEquals(Emojis.IX + " does not ship with the Guild Ambassador.", turnSummary.getMessages().getLast());
            assertEquals(MoveType.TBD, movement.getMoveType());
        }
    }

    @Nested
    @DisplayName("#startOver")
    class StartOver {
        Movement movement;
        String saveMovingFrom = "";

        @BeforeEach
        void setUp() {
            game.addFaction(fremen);
            game.addFaction(ecaz);
            game.addFaction(ix);
            ecaz.setChat(ecazChat);
            ix.setChat(ixChat);
            game.createAlliance(ecaz, ix);
            turnSummary.clear();
        }

        @AfterEach
        void tearDown() {
            assertEquals("", movement.getMovingTo());
            assertEquals(saveMovingFrom, movement.getMovingFrom());
            assertEquals(0, movement.getForce());
            assertEquals(0, movement.getSpecialForce());
            assertEquals(0, movement.getSecondForce());
            assertEquals(0, movement.getSecondSpecialForce());
            assertEquals("", movement.getSecondMovingFrom());
        }

        @Test
        void testFremenRide() {
            Territory funeralPlain = game.getTerritory("Funeral Plain");
            funeralPlain.addForces("Fremen", 1);
            funeralPlain.addForces("Fremen*", 2);
            fremen.setWormRideActive(true);
            movement = fremen.getMovement();
            movement.setMoveType(MoveType.FREMEN_RIDE);
            movement.setForce(1);
            movement.setSpecialForce(2);
            movement.setMovingTo("Carthag");
            movement.setMovingFrom("Funeral Plain");
            saveMovingFrom = movement.getMovingFrom();
            turnSummary.clear();
            movement.startOver();
            assertTrue(fremen.isWormRideActive());
            assertEquals("Where would you like to ride to from Funeral Plain? fr", fremenChat.getMessages().getLast());
            // TODO: Prevent new turn summary message when Fremen starts over
            assertEquals("1 " + Emojis.FREMEN_TROOP + " 2 " + Emojis.FREMEN_FEDAYKIN + " may ride Shai-Hulud from Funeral Plain!", turnSummary.getMessages().getLast());
//            assertTrue(turnSummary.getMessages().isEmpty());
            assertEquals(MoveType.FREMEN_RIDE, movement.getMoveType());
        }

        @Test
        void testFremenAmbassador() {
            // TODO: Change to Ix when ally use of ambassadors is supported
            movement = ecaz.getMovement();
            movement.setMoveType(MoveType.FREMEN_AMBASSADOR);
            movement.setForce(1);
            movement.setSpecialForce(2);
            movement.setMovingTo("Carthag");
            movement.setMovingFrom("Hidden Mobile Stronghold");
            movement.startOver();
            assertEquals("You have triggered your Fremen Ambassador!\nWhere would you like to ride from?", ecazChat.getMessages().getLast());
            assertTrue(turnSummary.getMessages().isEmpty());
            assertEquals(MoveType.FREMEN_AMBASSADOR, movement.getMoveType());
        }

        @Test
        void testGuildAmbassador() {
            // TODO: Change to Ix when ally use of ambassadors is supported
            movement = ecaz.getMovement();
            movement.setMoveType(MoveType.GUILD_AMBASSADOR);
            movement.setForce(1);
            movement.setSpecialForce(2);
            movement.setMovingTo("Carthag");
            movement.setMovingFrom("Hidden Mobile Stronghold");
            movement.startOver();
            assertEquals("You have triggered your Guild Ambassador!\nWhere would you like to place up to 4 " + Emojis.ECAZ_TROOP + " from reserves?", ecazChat.getMessages().getLast());
            assertTrue(turnSummary.getMessages().isEmpty());
            assertEquals(MoveType.GUILD_AMBASSADOR, movement.getMoveType());
        }
    }

    @Nested
    @DisplayName("#presentStrongholdChoices")
    class PresentStrongholdChoices {
        List<String> strongholds;
        List<String> strongholdsWithHMS;

        @BeforeEach
        void setUp() {
            game.addFaction(fremen);
            game.addFaction(ecaz);
            game.addFaction(ix);
            ecaz.setChat(ecazChat);
            ix.setChat(ixChat);
            strongholds = List.of("Arrakeen", "Carthag", "Sietch Tabr", "Habbanya Sietch", "Tuek's Sietch");
            strongholdsWithHMS = new ArrayList<>(strongholds);
            strongholdsWithHMS.add("Hidden Mobile Stronghold");
        }

        @Test
        void testFremenRide() {
            fremen.getMovement().setMoveType(MoveType.FREMEN_RIDE);
            fremen.getMovement().presentStrongholdChoices();
            assertEquals("Which Stronghold?", fremenChat.getMessages().getLast());
            assertEquals(7, fremenChat.getChoices().getLast().size());
            assertTrue(fremenChat.getChoices().getLast().stream().anyMatch(c -> c.getLabel().equals("Hidden Mobile Stronghold")));
            assertEquals("fremen-ride-start-over", fremenChat.getChoices().getLast().getLast().getId());
            assertEquals("Start over", fremenChat.getChoices().getLast().getLast().getLabel());
            for (DuneChoice c : fremenChat.getChoices().getLast().subList(0, 6)) {
                assertTrue(c.getId().startsWith("fremen-ride-"));
                String action = c.getId().replace("fremen-ride-", "").replace(c.getLabel(), "");
                assertEquals("territory-", action);
                assertTrue(strongholdsWithHMS.contains(c.getLabel()));
            }
            for (String s : strongholdsWithHMS)
                assertTrue(fremenChat.getChoices().getLast().stream().anyMatch(c -> c.getLabel().equals(s)));
            assertEquals(MoveType.FREMEN_RIDE, fremen.getMovement().getMoveType());
        }

        @Test
        void testFremenAmbassador() {
            ecaz.getMovement().setMoveType(MoveType.FREMEN_AMBASSADOR);
            ecaz.getMovement().presentStrongholdChoices();
            assertEquals("Which Stronghold?", ecazChat.getMessages().getLast());
            assertEquals(7, ecazChat.getChoices().getLast().size());
            assertTrue(ecazChat.getChoices().getLast().stream().anyMatch(c -> c.getLabel().equals("Hidden Mobile Stronghold")));
            assertEquals("ambassador-fremen-start-over", ecazChat.getChoices().getLast().getLast().getId());
            assertEquals("Start over", ecazChat.getChoices().getLast().getLast().getLabel());
            for (DuneChoice c : ecazChat.getChoices().getLast().subList(0, 6)) {
                assertTrue(c.getId().startsWith("ambassador-fremen-"));
                String action = c.getId().replace("ambassador-fremen-", "").replace(c.getLabel(), "");
                assertEquals("territory-", action);
                assertTrue(strongholdsWithHMS.contains(c.getLabel()));
            }
            for (String s : strongholdsWithHMS)
                assertTrue(ecazChat.getChoices().getLast().stream().anyMatch(c -> c.getLabel().equals(s)));
            assertEquals(MoveType.FREMEN_AMBASSADOR, ecaz.getMovement().getMoveType());
        }

        @Test
        void testGuildAmbassador() {
            ecaz.getMovement().setMoveType(MoveType.GUILD_AMBASSADOR);
            ecaz.getMovement().presentStrongholdChoices();
            assertEquals("Which Stronghold?", ecazChat.getMessages().getLast());
            assertEquals(6, ecazChat.getChoices().getLast().size());
            assertFalse(ecazChat.getChoices().getLast().stream().anyMatch(c -> c.getLabel().equals("Hidden Mobile Stronghold")));
            assertEquals("ambassador-guild-start-over", ecazChat.getChoices().getLast().getLast().getId());
            assertEquals("Start over", ecazChat.getChoices().getLast().getLast().getLabel());
            for (DuneChoice c : ecazChat.getChoices().getLast().subList(0, 5)) {
                assertTrue(c.getId().startsWith("ambassador-guild-"));
                String action = c.getId().replace("ambassador-guild-", "").replace(c.getLabel(), "");
                assertEquals("territory-", action);
                assertTrue(strongholds.contains(c.getLabel()));
            }
            for (String s : strongholds)
                assertTrue(ecazChat.getChoices().getLast().stream().anyMatch(c -> c.getLabel().equals(s)));
            assertEquals(MoveType.GUILD_AMBASSADOR, ecaz.getMovement().getMoveType());
        }

        @Test
        void testGuildAmbassadorByIxAlly() {
            game.createAlliance(ecaz, ix);
            ix.getMovement().setMoveType(MoveType.GUILD_AMBASSADOR);
            ix.getMovement().presentStrongholdChoices();
            assertEquals("Which Stronghold?", ixChat.getMessages().getLast());
            assertEquals(7, ixChat.getChoices().getLast().size());
            assertTrue(ixChat.getChoices().getLast().stream().anyMatch(c -> c.getLabel().equals("Hidden Mobile Stronghold")));
            assertEquals("ambassador-guild-start-over", ixChat.getChoices().getLast().getLast().getId());
            assertEquals("Start over", ixChat.getChoices().getLast().getLast().getLabel());
            for (DuneChoice c : ixChat.getChoices().getLast().subList(0, 6)) {
                assertTrue(c.getId().startsWith("ambassador-guild-"));
                String action = c.getId().replace("ambassador-guild-", "").replace(c.getLabel(), "");
                assertEquals("territory-", action);
                assertTrue(strongholdsWithHMS.contains(c.getLabel()));
            }
            for (String s : strongholdsWithHMS)
                assertTrue(ixChat.getChoices().getLast().stream().anyMatch(c -> c.getLabel().equals(s)));
            assertEquals(MoveType.GUILD_AMBASSADOR, ix.getMovement().getMoveType());
        }
    }

    @Nested
    @DisplayName("#presentSpiceBlowChoices")
    class PresentSpiceBlowChoices {
        List<String> spiceBlowTerritories;

        @BeforeEach
        void setUp() {
            game.addFaction(fremen);
            game.addFaction(ecaz);
            game.addFaction(ix);
            ecaz.setChat(ecazChat);
            ix.setChat(ixChat);
            spiceBlowTerritories = game.getTerritories().getSpiceBlowTerritoryNames();
        }

        @Test
        void testFremenRide() {
            fremen.getMovement().setMoveType(MoveType.FREMEN_RIDE);
            fremen.getMovement().presentSpiceBlowChoices();
            assertEquals("Which Spice Blow Territory?", fremenChat.getMessages().getLast());
            assertEquals(16, fremenChat.getChoices().getLast().size());
            assertEquals("fremen-ride-start-over", fremenChat.getChoices().getLast().getLast().getId());
            assertEquals("Start over", fremenChat.getChoices().getLast().getLast().getLabel());
            for (DuneChoice c : fremenChat.getChoices().getLast().subList(0, 15)) {
                assertTrue(c.getId().startsWith("fremen-ride-"));
                String action = c.getId().replace("fremen-ride-", "").replace(c.getLabel(), "");
                assertEquals("territory-", action);
                assertTrue(spiceBlowTerritories.contains(c.getLabel()));
            }
            for (String s : spiceBlowTerritories)
                assertTrue(fremenChat.getChoices().getLast().stream().anyMatch(c -> c.getLabel().equals(s)));
            assertEquals(MoveType.FREMEN_RIDE, fremen.getMovement().getMoveType());
        }

        @Test
        void testFremenAmbassador() {
            ecaz.getMovement().setMoveType(MoveType.FREMEN_AMBASSADOR);
            ecaz.getMovement().presentSpiceBlowChoices();
            assertEquals("Which Spice Blow Territory?", ecazChat.getMessages().getLast());
            assertEquals(16, ecazChat.getChoices().getLast().size());
            assertEquals("ambassador-fremen-start-over", ecazChat.getChoices().getLast().getLast().getId());
            assertEquals("Start over", ecazChat.getChoices().getLast().getLast().getLabel());
            for (DuneChoice c : ecazChat.getChoices().getLast().subList(0, 15)) {
                assertTrue(c.getId().startsWith("ambassador-fremen-"));
                String action = c.getId().replace("ambassador-fremen-", "").replace(c.getLabel(), "");
                assertEquals("territory-", action);
                assertTrue(spiceBlowTerritories.contains(c.getLabel()));
            }
            for (String s : spiceBlowTerritories)
                assertTrue(ecazChat.getChoices().getLast().stream().anyMatch(c -> c.getLabel().equals(s)));
            assertEquals(MoveType.FREMEN_AMBASSADOR, ecaz.getMovement().getMoveType());
        }

        @Test
        void testGuildAmbassador() {
            ecaz.getMovement().setMoveType(MoveType.GUILD_AMBASSADOR);
            ecaz.getMovement().presentSpiceBlowChoices();
            assertEquals("Which Spice Blow Territory?", ecazChat.getMessages().getLast());
            assertEquals(16, ecazChat.getChoices().getLast().size());
            assertEquals("ambassador-guild-start-over", ecazChat.getChoices().getLast().getLast().getId());
            assertEquals("Start over", ecazChat.getChoices().getLast().getLast().getLabel());
            for (DuneChoice c : ecazChat.getChoices().getLast().subList(0, 15)) {
                assertTrue(c.getId().startsWith("ambassador-guild-"));
                String action = c.getId().replace("ambassador-guild-", "").replace(c.getLabel(), "");
                assertEquals("territory-", action);
                assertTrue(spiceBlowTerritories.contains(c.getLabel()));
            }
            for (String s : spiceBlowTerritories)
                assertTrue(ecazChat.getChoices().getLast().stream().anyMatch(c -> c.getLabel().equals(s)));
            assertEquals(MoveType.GUILD_AMBASSADOR, ecaz.getMovement().getMoveType());
        }
    }

    @Nested
    @DisplayName("#presentRockChoices")
    class PresentRockChoices {
        List<String> rockTerritories;

        @BeforeEach
        void setUp() {
            game.addFaction(fremen);
            game.addFaction(ecaz);
            game.addFaction(ix);
            ecaz.setChat(ecazChat);
            ix.setChat(ixChat);
            rockTerritories = game.getTerritories().getRockTerritoryNames();
        }

        @Test
        void testFremenRide() {
            fremen.getMovement().setMoveType(MoveType.FREMEN_RIDE);
            fremen.getMovement().presentRockChoices();
            assertEquals("Which Rock Territory?", fremenChat.getMessages().getLast());
            assertEquals(8, fremenChat.getChoices().getLast().size());
            assertEquals("fremen-ride-start-over", fremenChat.getChoices().getLast().getLast().getId());
            assertEquals("Start over", fremenChat.getChoices().getLast().getLast().getLabel());
            for (DuneChoice c : fremenChat.getChoices().getLast().subList(0, 7)) {
                assertTrue(c.getId().startsWith("fremen-ride-"));
                String action = c.getId().replace("fremen-ride-", "").replace(c.getLabel(), "");
                assertEquals("territory-", action);
                assertTrue(rockTerritories.contains(c.getLabel()));
            }
            for (String s : rockTerritories)
                assertTrue(fremenChat.getChoices().getLast().stream().anyMatch(c -> c.getLabel().equals(s)));
            assertEquals(MoveType.FREMEN_RIDE, fremen.getMovement().getMoveType());
        }

        @Test
        void testFremenAmbassador() {
            ecaz.getMovement().setMoveType(MoveType.FREMEN_AMBASSADOR);
            ecaz.getMovement().presentRockChoices();
            assertEquals("Which Rock Territory?", ecazChat.getMessages().getLast());
            assertEquals(8, ecazChat.getChoices().getLast().size());
            assertEquals("ambassador-fremen-start-over", ecazChat.getChoices().getLast().getLast().getId());
            assertEquals("Start over", ecazChat.getChoices().getLast().getLast().getLabel());
            for (DuneChoice c : ecazChat.getChoices().getLast().subList(0, 7)) {
                assertTrue(c.getId().startsWith("ambassador-fremen-"));
                String action = c.getId().replace("ambassador-fremen-", "").replace(c.getLabel(), "");
                assertEquals("territory-", action);
                assertTrue(rockTerritories.contains(c.getLabel()));
            }
            for (String s : rockTerritories)
                assertTrue(ecazChat.getChoices().getLast().stream().anyMatch(c -> c.getLabel().equals(s)));
            assertEquals(MoveType.FREMEN_AMBASSADOR, ecaz.getMovement().getMoveType());
        }

        @Test
        void testGuildAmbassador() {
            ecaz.getMovement().setMoveType(MoveType.GUILD_AMBASSADOR);
            ecaz.getMovement().presentRockChoices();
            assertEquals("Which Rock Territory?", ecazChat.getMessages().getLast());
            assertEquals(8, ecazChat.getChoices().getLast().size());
            assertEquals("ambassador-guild-start-over", ecazChat.getChoices().getLast().getLast().getId());
            assertEquals("Start over", ecazChat.getChoices().getLast().getLast().getLabel());
            for (DuneChoice c : ecazChat.getChoices().getLast().subList(0, 7)) {
                assertTrue(c.getId().startsWith("ambassador-guild-"));
                String action = c.getId().replace("ambassador-guild-", "").replace(c.getLabel(), "");
                assertEquals("territory-", action);
                assertTrue(rockTerritories.contains(c.getLabel()));
            }
            for (String s : rockTerritories)
                assertTrue(ecazChat.getChoices().getLast().stream().anyMatch(c -> c.getLabel().equals(s)));
            assertEquals(MoveType.GUILD_AMBASSADOR, ecaz.getMovement().getMoveType());
        }
    }

    @Nested
    @DisplayName("#presentDiscoveryTokenChoices")
    class PresentDiscoveryTokenChoices {
        List<String> discoveryTokenTerritories;
        Territory meridianWestSector;
        Territory pastyMesaNorthSector;

        @BeforeEach
        void setUp() {
            game.addFaction(ecaz);
            game.addFaction(ix);
            ecaz.setChat(ecazChat);
            ix.setChat(ixChat);
            meridianWestSector = game.getTerritory("Meridian (West Sector)");
            meridianWestSector.setDiscoveryToken("Ecological Testing Station");
            meridianWestSector.setDiscovered(true);
            pastyMesaNorthSector = game.getTerritory("Pasty Mesa (North Sector)");
            pastyMesaNorthSector.setDiscoveryToken("Orgiz Processing Station");
            pastyMesaNorthSector.setDiscovered(true);
            discoveryTokenTerritories = List.of("Ecological Testing Station", "Orgiz Processing Station");
        }

        @Test
        void testFremenRide() {
            ecaz.getMovement().setMoveType(MoveType.FREMEN_RIDE);
            ecaz.getMovement().presentDiscoveryTokenChoices();
            assertEquals("Which Discovery Token?", ecazChat.getMessages().getLast());
            assertEquals(3, ecazChat.getChoices().getLast().size());
            assertEquals("fremen-ride-start-over", ecazChat.getChoices().getLast().getLast().getId());
            assertEquals("Start over", ecazChat.getChoices().getLast().getLast().getLabel());
            for (DuneChoice c : ecazChat.getChoices().getLast().subList(0, 2)) {
                assertTrue(c.getId().startsWith("fremen-ride-"));
                String action = c.getId().replace("fremen-ride-", "").replace(c.getLabel(), "");
                assertEquals("territory-", action);
                assertTrue(discoveryTokenTerritories.contains(c.getLabel()));
            }
            for (String s : discoveryTokenTerritories)
                assertTrue(ecazChat.getChoices().getLast().stream().anyMatch(c -> c.getLabel().equals(s)));
            assertEquals(MoveType.FREMEN_RIDE, ecaz.getMovement().getMoveType());
        }

        @Test
        void testFremenAmbassador() {
            ecaz.getMovement().setMoveType(MoveType.FREMEN_AMBASSADOR);
            ecaz.getMovement().presentDiscoveryTokenChoices();
            assertEquals("Which Discovery Token?", ecazChat.getMessages().getLast());
            assertEquals(3, ecazChat.getChoices().getLast().size());
            assertEquals("ambassador-fremen-start-over", ecazChat.getChoices().getLast().getLast().getId());
            assertEquals("Start over", ecazChat.getChoices().getLast().getLast().getLabel());
            for (DuneChoice c : ecazChat.getChoices().getLast().subList(0, 2)) {
                assertTrue(c.getId().startsWith("ambassador-fremen-"));
                String action = c.getId().replace("ambassador-fremen-", "").replace(c.getLabel(), "");
                assertEquals("territory-", action);
                assertTrue(discoveryTokenTerritories.contains(c.getLabel()));
            }
            for (String s : discoveryTokenTerritories)
                assertTrue(ecazChat.getChoices().getLast().stream().anyMatch(c -> c.getLabel().equals(s)));
            assertEquals(MoveType.FREMEN_AMBASSADOR, ecaz.getMovement().getMoveType());
        }

        @Test
        void testGuildAmbassador() {
            ecaz.getMovement().setMoveType(MoveType.GUILD_AMBASSADOR);
            ecaz.getMovement().presentDiscoveryTokenChoices();
            assertEquals("Which Discovery Token?", ecazChat.getMessages().getLast());
            assertEquals(3, ecazChat.getChoices().getLast().size());
            assertEquals("ambassador-guild-start-over", ecazChat.getChoices().getLast().getLast().getId());
            assertEquals("Start over", ecazChat.getChoices().getLast().getLast().getLabel());
            for (DuneChoice c : ecazChat.getChoices().getLast().subList(0, 2)) {
                assertTrue(c.getId().startsWith("ambassador-guild-"));
                String action = c.getId().replace("ambassador-guild-", "").replace(c.getLabel(), "");
                assertEquals("territory-", action);
                assertTrue(discoveryTokenTerritories.contains(c.getLabel()));
            }
            for (String s : discoveryTokenTerritories)
                assertTrue(ecazChat.getChoices().getLast().stream().anyMatch(c -> c.getLabel().equals(s)));
            assertEquals(MoveType.GUILD_AMBASSADOR, ecaz.getMovement().getMoveType());
        }
    }

    @Nested
    @DisplayName("#presentNonSpiceNonRockChoices")
    class PresentNonSpiceNonRockChoices {
        List<String> nonSpiceNonRockTerritories;

        @BeforeEach
        void setUp() {
            game.addFaction(ecaz);
            game.addFaction(ix);
            ecaz.setChat(ecazChat);
            ix.setChat(ixChat);
            nonSpiceNonRockTerritories = game.getTerritories().getNonSpiceNonRockTerritoryNames();
        }

        @Test
        void testFremenRide() {
            ecaz.getMovement().setMoveType(MoveType.FREMEN_RIDE);
            ecaz.getMovement().presentNonSpiceNonRockChoices();
            assertEquals("Which Territory?", ecazChat.getMessages().getLast());
            assertEquals(16, ecazChat.getChoices().getLast().size());
            assertEquals("fremen-ride-start-over", ecazChat.getChoices().getLast().getLast().getId());
            assertEquals("Start over", ecazChat.getChoices().getLast().getLast().getLabel());
            for (DuneChoice c : ecazChat.getChoices().getLast().subList(0, 15)) {
                assertTrue(c.getId().startsWith("fremen-ride-"));
                String action = c.getId().replace("fremen-ride-", "").replace(c.getLabel(), "");
                assertEquals("territory-", action);
                assertTrue(nonSpiceNonRockTerritories.contains(c.getLabel()));
            }
            for (String s : nonSpiceNonRockTerritories)
                assertTrue(ecazChat.getChoices().getLast().stream().anyMatch(c -> c.getLabel().equals(s)));
            assertEquals(MoveType.FREMEN_RIDE, ecaz.getMovement().getMoveType());
        }

        @Test
        void testFremenAmbassador() {
            ecaz.getMovement().setMoveType(MoveType.FREMEN_AMBASSADOR);
            ecaz.getMovement().presentNonSpiceNonRockChoices();
            assertEquals("Which Territory?", ecazChat.getMessages().getLast());
            assertEquals(16, ecazChat.getChoices().getLast().size());
            assertEquals("ambassador-fremen-start-over", ecazChat.getChoices().getLast().getLast().getId());
            assertEquals("Start over", ecazChat.getChoices().getLast().getLast().getLabel());
            for (DuneChoice c : ecazChat.getChoices().getLast().subList(0, 15)) {
                assertTrue(c.getId().startsWith("ambassador-fremen-"));
                String action = c.getId().replace("ambassador-fremen-", "").replace(c.getLabel(), "");
                assertEquals("territory-", action);
                assertTrue(nonSpiceNonRockTerritories.contains(c.getLabel()));
            }
            for (String s : nonSpiceNonRockTerritories)
                assertTrue(ecazChat.getChoices().getLast().stream().anyMatch(c -> c.getLabel().equals(s)));
            assertEquals(MoveType.FREMEN_AMBASSADOR, ecaz.getMovement().getMoveType());
        }

        @Test
        void testGuildAmbassador() {
            ecaz.getMovement().setMoveType(MoveType.GUILD_AMBASSADOR);
            ecaz.getMovement().presentNonSpiceNonRockChoices();
            assertEquals("Which Territory?", ecazChat.getMessages().getLast());
            assertEquals(16, ecazChat.getChoices().getLast().size());
            assertEquals("ambassador-guild-start-over", ecazChat.getChoices().getLast().getLast().getId());
            assertEquals("Start over", ecazChat.getChoices().getLast().getLast().getLabel());
            for (DuneChoice c : ecazChat.getChoices().getLast().subList(0, 15)) {
                assertTrue(c.getId().startsWith("ambassador-guild-"));
                String action = c.getId().replace("ambassador-guild-", "").replace(c.getLabel(), "");
                assertEquals("territory-", action);
                assertTrue(nonSpiceNonRockTerritories.contains(c.getLabel()));
            }
            for (String s : nonSpiceNonRockTerritories)
                assertTrue(ecazChat.getChoices().getLast().stream().anyMatch(c -> c.getLabel().equals(s)));
            assertEquals(MoveType.GUILD_AMBASSADOR, ecaz.getMovement().getMoveType());
        }
    }

    @Nested
    @DisplayName("#presentSectorChoices")
    class PresentSectorChoices {
        @BeforeEach
        void setUp() {
            game.addFaction(ecaz);
            game.addFaction(ix);
            emperor.setChat(ixChat);
            game.createAlliance(ecaz, ix);
        }

        @Test
        void testCielagoNorthWithFremenRide() {
            fremen.getMovement().setMoveType(MoveType.FREMEN_RIDE);
            game.getTerritory("Cielago South (West Sector)").setSpice(12);
            List<Territory> sectors = game.getTerritories().getTerritorySectorsInStormOrder("Cielago South");
            fremen.getMovement().presentSectorChoices("Cielago South", sectors);
            assertEquals("Which sector of Cielago South?", fremenChat.getMessages().getLast());
            assertEquals(3, fremenChat.getChoices().getLast().size());
            assertEquals("fremen-ride-sector-Cielago South (West Sector)", fremenChat.getChoices().getLast().getFirst().getId());
            assertEquals("1 - West Sector (12 spice)", fremenChat.getChoices().getLast().getFirst().getLabel());
            assertEquals("fremen-ride-sector-Cielago South (East Sector)", fremenChat.getChoices().getLast().get(1).getId());
            assertEquals("2 - East Sector", fremenChat.getChoices().getLast().get(1).getLabel());
            assertEquals("fremen-ride-start-over", fremenChat.getChoices().getLast().getLast().getId());
            assertEquals("Start over", fremenChat.getChoices().getLast().getLast().getLabel());
        }

        @Test
        void testCielagoNorthWithFremenAmbassador() {
            ix.getMovement().setMoveType(MoveType.FREMEN_AMBASSADOR);
            game.getTerritory("Cielago North (East Sector)").setSpice(8);
            List<Territory> sectors = game.getTerritories().getTerritorySectorsInStormOrder("Cielago North");
            ix.getMovement().presentSectorChoices("Cielago North", sectors);
            assertEquals("Which sector of Cielago North?", ixChat.getMessages().getLast());
            assertEquals(4, ixChat.getChoices().getLast().size());
            assertEquals("ambassador-fremen-sector-Cielago North (West Sector)", ixChat.getChoices().getLast().getFirst().getId());
            assertEquals("18 - West Sector", ixChat.getChoices().getLast().getFirst().getLabel());
            assertEquals("ambassador-fremen-sector-Cielago North (Center Sector)", ixChat.getChoices().getLast().get(1).getId());
            assertEquals("1 - Center Sector", ixChat.getChoices().getLast().get(1).getLabel());
            assertEquals("ambassador-fremen-sector-Cielago North (East Sector)", ixChat.getChoices().getLast().get(2).getId());
            assertEquals("2 - East Sector (8 spice)", ixChat.getChoices().getLast().get(2).getLabel());
            assertEquals("ambassador-fremen-start-over", ixChat.getChoices().getLast().getLast().getId());
            assertEquals("Start over", ixChat.getChoices().getLast().getLast().getLabel());
        }

        @Test
        void testWindPassWithGuildAmbassador() {
            ix.getMovement().setMoveType(MoveType.GUILD_AMBASSADOR);
            List<Territory> sectors = game.getTerritories().getTerritorySectorsInStormOrder("Wind Pass");
            ix.getMovement().presentSectorChoices("Wind Pass", sectors);
            assertEquals("Which sector of Wind Pass?", ixChat.getMessages().getLast());
            assertEquals(5, ixChat.getChoices().getLast().size());
            assertEquals("ambassador-guild-sector-Wind Pass (Far North Sector)", ixChat.getChoices().getLast().getFirst().getId());
            assertEquals("13 - Far North Sector", ixChat.getChoices().getLast().getFirst().getLabel());
            assertEquals("ambassador-guild-sector-Wind Pass (North Sector)", ixChat.getChoices().getLast().get(1).getId());
            assertEquals("14 - North Sector", ixChat.getChoices().getLast().get(1).getLabel());
            assertEquals("ambassador-guild-sector-Wind Pass (South Sector)", ixChat.getChoices().getLast().get(2).getId());
            assertEquals("15 - South Sector", ixChat.getChoices().getLast().get(2).getLabel());
            assertEquals("ambassador-guild-sector-Wind Pass (Far South Sector)", ixChat.getChoices().getLast().get(3).getId());
            assertEquals("16 - Far South Sector", ixChat.getChoices().getLast().get(3).getLabel());
            assertEquals("ambassador-guild-start-over", ixChat.getChoices().getLast().getLast().getId());
            assertEquals("Start over", ixChat.getChoices().getLast().getLast().getLabel());
        }
    }

    @Nested
    @DisplayName("#presentForcesChoices")
    class PresentForcesChoices {
        Movement movement;

        @BeforeEach
        void setUp() {
            game.addFaction(fremen);
            game.addFaction(ecaz);
            game.addFaction(ix);
            emperor.setChat(ixChat);
            game.createAlliance(ecaz, ix);
        }

        @Test
        void testFremenRide() {
            Territory funeralPlain = game.getTerritory("Funeral Plain");
            funeralPlain.addForces("Fremen", 1);
            funeralPlain.addForces("Fremen*", 3);
            movement = fremen.getMovement();
            movement.setMoveType(MoveType.FREMEN_RIDE);
            movement.setMovingTo("Carthag");
            movement.setForce(0);
            movement.setSpecialForce(1);
            movement.setMovingFrom("Funeral Plain");
            movement.presentForcesChoices();
            assertEquals("Use buttons below to add forces to your ride. Currently moving:\n**0 " + Emojis.FREMEN_TROOP + " 1 " + Emojis.FREMEN_FEDAYKIN + "** to Carthag", fremenChat.getMessages().getLast());
            assertEquals(6, fremenChat.getChoices().getLast().size());
            assertEquals("fremen-ride-add-force-1", fremenChat.getChoices().getLast().getFirst().getId());
            assertEquals("Add 1 troop", fremenChat.getChoices().getLast().getFirst().getLabel());
            assertEquals("fremen-ride-add-special-force-1", fremenChat.getChoices().getLast().get(1).getId());
            assertEquals("Add 1 * troop", fremenChat.getChoices().getLast().get(1).getLabel());
            assertEquals("fremen-ride-add-special-force-2", fremenChat.getChoices().getLast().get(2).getId());
            assertEquals("Add 2 * troop", fremenChat.getChoices().getLast().get(2).getLabel());
            assertEquals("fremen-ride-execute", fremenChat.getChoices().getLast().get(3).getId());
            assertEquals("Confirm Movement", fremenChat.getChoices().getLast().get(3).getLabel());
            assertEquals("fremen-ride-reset-forces", fremenChat.getChoices().getLast().get(4).getId());
            assertEquals("Reset forces", fremenChat.getChoices().getLast().get(4).getLabel());
            assertEquals("fremen-ride-start-over", fremenChat.getChoices().getLast().getLast().getId());
            assertEquals("Start over", fremenChat.getChoices().getLast().getLast().getLabel());
            assertEquals(MoveType.FREMEN_RIDE, movement.getMoveType());
        }

        @Test
        void testFremenAmbassador() {
            movement = ix.getMovement();
            movement.setMoveType(MoveType.FREMEN_AMBASSADOR);
            movement.setMovingTo("Carthag");
            movement.setForce(0);
            movement.setSpecialForce(1);
            movement.setMovingFrom("Hidden Mobile Stronghold");
            movement.presentForcesChoices();
            assertEquals("Use buttons below to add forces to your ride. Currently moving:\n**0 " + Emojis.IX_SUBOID + " 1 " + Emojis.IX_CYBORG + "** to Carthag", ixChat.getMessages().getLast());
            assertEquals(8, ixChat.getChoices().getLast().size());
            DuneChoice choice = ixChat.getChoices().getLast().getFirst();
            assertEquals("ambassador-fremen-add-force-1", choice.getId());
            assertEquals("+1", choice.getLabel());
            assertEquals(Emojis.IX_SUBOID, choice.getEmoji());
            choice = ixChat.getChoices().getLast().get(1);
            assertEquals("ambassador-fremen-add-special-force-1", choice.getId());
            assertEquals("+1 *", choice.getLabel());
            assertEquals(Emojis.IX_CYBORG, choice.getEmoji());
            choice = ixChat.getChoices().getLast().get(2);
            assertEquals("ambassador-fremen-add-force-2", choice.getId());
            assertEquals("+2", choice.getLabel());
            assertEquals(Emojis.IX_SUBOID, choice.getEmoji());
            choice = ixChat.getChoices().getLast().get(3);
            assertEquals("ambassador-fremen-add-special-force-2", choice.getId());
            assertEquals("+2 *", choice.getLabel());
            assertEquals(Emojis.IX_CYBORG, choice.getEmoji());
            choice = ixChat.getChoices().getLast().get(4);
            assertEquals("ambassador-fremen-add-force-3", choice.getId());
            assertEquals("+3", choice.getLabel());
            assertEquals(Emojis.IX_SUBOID, choice.getEmoji());
            choice = ixChat.getChoices().getLast().get(5);
            assertEquals("ambassador-fremen-execute", choice.getId());
            assertEquals("Confirm Movement", choice.getLabel());
            choice = ixChat.getChoices().getLast().get(6);
            assertEquals("ambassador-fremen-reset-forces", choice.getId());
            assertEquals("Reset forces", choice.getLabel());
            choice = ixChat.getChoices().getLast().getLast();
            assertEquals("ambassador-fremen-start-over", choice.getId());
            assertEquals("Start over", choice.getLabel());
            assertEquals(MoveType.FREMEN_AMBASSADOR, movement.getMoveType());
        }

        @Test
        void testGuildAmbassador() {
            movement = ix.getMovement();
            movement.setMoveType(MoveType.GUILD_AMBASSADOR);
            movement.setMovingTo("Carthag");
            movement.setForce(0);
            movement.setSpecialForce(1);
            movement.presentForcesChoices();
            assertEquals("Use buttons below to add forces to your shipment. Currently shipping:\n**0 " + Emojis.IX_SUBOID + " 1 " + Emojis.IX_CYBORG + "** to Carthag", ixChat.getMessages().getLast());
            assertEquals(9, ixChat.getChoices().getLast().size());
<<<<<<< HEAD
            assertEquals("ambassador-guild-add-force-1", ixChat.getChoices().getLast().getFirst().getId());
            assertEquals("Add 1 troop", ixChat.getChoices().getLast().getFirst().getLabel());
            assertEquals("ambassador-guild-add-special-force-1", ixChat.getChoices().getLast().get(1).getId());
            assertEquals("Add 1 * troop", ixChat.getChoices().getLast().get(1).getLabel());
            assertEquals("ambassador-guild-add-force-2", ixChat.getChoices().getLast().get(2).getId());
            assertEquals("Add 2 troop", ixChat.getChoices().getLast().get(2).getLabel());
            assertEquals("ambassador-guild-add-special-force-2", ixChat.getChoices().getLast().get(3).getId());
            assertEquals("Add 2 * troop", ixChat.getChoices().getLast().get(3).getLabel());
            assertEquals("ambassador-guild-add-force-3", ixChat.getChoices().getLast().get(4).getId());
            assertEquals("Add 3 troop", ixChat.getChoices().getLast().get(4).getLabel());
            assertEquals("ambassador-guild-add-special-force-3", ixChat.getChoices().getLast().get(5).getId());
            assertEquals("Add 3 * troop", ixChat.getChoices().getLast().get(5).getLabel());
            assertEquals("ambassador-guild-execute", ixChat.getChoices().getLast().get(6).getId());
            assertEquals("Confirm Shipment", ixChat.getChoices().getLast().get(6).getLabel());
            assertEquals("ambassador-guild-reset-forces", ixChat.getChoices().getLast().get(7).getId());
            assertEquals("Reset forces", ixChat.getChoices().getLast().get(7).getLabel());
            assertEquals("ambassador-guild-start-over", ixChat.getChoices().getLast().getLast().getId());
            assertEquals("Start over", ixChat.getChoices().getLast().getLast().getLabel());
=======
            DuneChoice choice = ixChat.getChoices().getLast().getFirst();
            assertEquals("ambassador-guild-add-force-1", choice.getId());
            assertEquals("+1", choice.getLabel());
            assertEquals(Emojis.IX_SUBOID, choice.getEmoji());
            choice = ixChat.getChoices().getLast().get(1);
            assertEquals("ambassador-guild-add-special-force-1", choice.getId());
            assertEquals("+1 *", choice.getLabel());
            assertEquals(Emojis.IX_CYBORG, choice.getEmoji());
            choice = ixChat.getChoices().getLast().get(2);
            assertEquals("ambassador-guild-add-force-2", choice.getId());
            assertEquals("+2", choice.getLabel());
            assertEquals(Emojis.IX_SUBOID, choice.getEmoji());
            choice = ixChat.getChoices().getLast().get(3);
            assertEquals("ambassador-guild-add-special-force-2", choice.getId());
            assertEquals("+2 *", choice.getLabel());
            assertEquals(Emojis.IX_CYBORG, choice.getEmoji());
            choice = ixChat.getChoices().getLast().get(4);
            assertEquals("ambassador-guild-add-force-3", choice.getId());
            assertEquals("+3", choice.getLabel());
            assertEquals(Emojis.IX_SUBOID, choice.getEmoji());
            choice = ixChat.getChoices().getLast().get(5);
            assertEquals("ambassador-guild-add-special-force-3", choice.getId());
            assertEquals("+3 *", choice.getLabel());
            assertEquals(Emojis.IX_CYBORG, choice.getEmoji());
            choice = ixChat.getChoices().getLast().get(6);
            assertEquals("ambassador-guild-execute", choice.getId());
            assertEquals("Confirm Shipment", choice.getLabel());
            choice = ixChat.getChoices().getLast().get(7);
            assertEquals("ambassador-guild-reset-forces", choice.getId());
            assertEquals("Reset forces", choice.getLabel());
            choice = ixChat.getChoices().getLast().getLast();
            assertEquals("ambassador-guild-start-over", choice.getId());
            assertEquals("Start over", choice.getLabel());
>>>>>>> 0f66603a
            assertEquals(MoveType.GUILD_AMBASSADOR, movement.getMoveType());
        }
    }

    @Nested
    @DisplayName("#addRegularForces")
    class AddRegularForces {
        Movement movement;

        @BeforeEach
        void setUp() {
            game.addFaction(ecaz);
            game.addFaction(ix);
            emperor.setChat(ixChat);
            game.createAlliance(ecaz, ix);
        }

        @Test
        void testFremenRide() {
            movement = fremen.getMovement();
            movement.setMoveType(MoveType.FREMEN_AMBASSADOR);
            movement.setMovingTo("Carthag");
            movement.setForce(1);
            movement.setSpecialForce(2);
            movement.setMovingFrom("Funeral Plain");
            movement.addRegularForces(1);
            assertEquals(2, movement.getForce());
            assertEquals(MoveType.FREMEN_AMBASSADOR, movement.getMoveType());
        }

        @Test
        void testFremenAmbassador() {
            movement = ix.getMovement();
            movement.setMoveType(MoveType.FREMEN_AMBASSADOR);
            movement.setMovingTo("Carthag");
            movement.setForce(1);
            movement.setSpecialForce(2);
            movement.setMovingFrom("Hidden Mobile Stronghold");
            movement.addRegularForces(1);
            assertEquals(2, movement.getForce());
            assertEquals(MoveType.FREMEN_AMBASSADOR, movement.getMoveType());
        }

        @Test
        void testGuildAmbassador() {
            movement = ix.getMovement();
            movement.setMoveType(MoveType.GUILD_AMBASSADOR);
            movement.setMovingTo("Carthag");
            movement.setForce(1);
            movement.setSpecialForce(2);
            movement.addRegularForces(1);
            assertEquals(2, movement.getForce());
            assertEquals(MoveType.GUILD_AMBASSADOR, movement.getMoveType());
        }
    }

    @Nested
    @DisplayName("#addSpecialForces")
    class AddSpecialForces {
        Movement movement;

        @BeforeEach
        void setUp() {
            game.addFaction(ecaz);
            game.addFaction(ix);
            emperor.setChat(ixChat);
            game.createAlliance(ecaz, ix);
        }

        @Test
        void testFremenRide() {
            movement = fremen.getMovement();
            movement.setMoveType(MoveType.FREMEN_AMBASSADOR);
            movement.setMovingTo("Carthag");
            movement.setForce(1);
            movement.setSpecialForce(2);
            movement.setMovingFrom("Funeral Plain");
            movement.addSpecialForces(1);
            assertEquals(3, movement.getSpecialForce());
            assertEquals(MoveType.FREMEN_AMBASSADOR, movement.getMoveType());
        }

        @Test
        void testFremenAmbassador() {
            movement = ix.getMovement();
            movement.setMoveType(MoveType.FREMEN_AMBASSADOR);
            movement.setMovingTo("Carthag");
            movement.setForce(1);
            movement.setSpecialForce(2);
            movement.setMovingFrom("Hidden Mobile Stronghold");
            movement.addSpecialForces(1);
            assertEquals(3, movement.getSpecialForce());
            assertEquals(MoveType.FREMEN_AMBASSADOR, movement.getMoveType());
        }

        @Test
        void testGuildAmbassador() {
            movement = ix.getMovement();
            movement.setMoveType(MoveType.GUILD_AMBASSADOR);
            movement.setMovingTo("Carthag");
            movement.setForce(1);
            movement.setSpecialForce(2);
            movement.addSpecialForces(1);
            assertEquals(3, movement.getSpecialForce());
            assertEquals(MoveType.GUILD_AMBASSADOR, movement.getMoveType());
        }
    }

    @Nested
    @DisplayName("#resetForces")
    class ResetForces {
        Movement movement;

        @BeforeEach
        void setUp() {
            game.addFaction(fremen);
            game.addFaction(ecaz);
            game.addFaction(ix);
            emperor.setChat(ixChat);
            game.createAlliance(ecaz, ix);
        }

        @AfterEach
        void tearDown() {
            assertEquals(0, movement.getForce());
            assertEquals(0, movement.getSpecialForce());
            assertEquals(0, movement.getSecondForce());
            assertEquals(0, movement.getSecondSpecialForce());
        }

        @Test
        void testFremenRide() {
            movement = ix.getMovement();
            movement.setMoveType(MoveType.FREMEN_RIDE);
            movement.setMovingTo("Carthag");
            movement.setForce(1);
            movement.setSpecialForce(2);
            movement.setMovingFrom("Funeral Plain");
            movement.resetForces();
            assertEquals("Funeral Plain", movement.getMovingFrom());
            assertEquals("Carthag", movement.getMovingTo());
            assertEquals(MoveType.FREMEN_RIDE, movement.getMoveType());
        }

        @Test
        void testFremenAmbassador() {
            movement = ix.getMovement();
            movement.setMoveType(MoveType.FREMEN_AMBASSADOR);
            movement.setMovingTo("Carthag");
            movement.setForce(1);
            movement.setSpecialForce(2);
            movement.setMovingFrom("Hidden Mobile Stronghold");
            movement.resetForces();
            assertEquals("Hidden Mobile Stronghold", movement.getMovingFrom());
            assertEquals("Carthag", movement.getMovingTo());
            assertEquals(MoveType.FREMEN_AMBASSADOR, movement.getMoveType());
        }

        @Test
        void testGuildAmbassador() {
            movement = ix.getMovement();
            movement.setMoveType(MoveType.GUILD_AMBASSADOR);
            movement.setMovingTo("Carthag");
            movement.setForce(1);
            movement.setSpecialForce(2);
            movement.resetForces();
            assertEquals("Carthag", movement.getMovingTo());
            assertEquals(MoveType.GUILD_AMBASSADOR, movement.getMoveType());
        }
    }

    @Nested
    @DisplayName("#execute")
    class Execute {
        Movement movement;

        @BeforeEach
        void setUp() {
            game.addFaction(fremen);
            game.addFaction(ecaz);
            game.addFaction(ix);
            emperor.setChat(ixChat);
            game.createAlliance(ecaz, ix);
        }

        @AfterEach
        void tearDown() {
            assertEquals("", movement.getMovingTo());
            assertEquals("", movement.getMovingFrom());
            assertEquals(0, movement.getForce());
            assertEquals(0, movement.getSpecialForce());
            assertEquals(0, movement.getSecondForce());
            assertEquals(0, movement.getSecondSpecialForce());
            assertEquals("", movement.getSecondMovingFrom());
        }

        @Test
        void testFremenRide() throws InvalidGameStateException {
            Territory funeralPlain = game.getTerritory("Funeral Plain");
            funeralPlain.addForces("Fremen", 1);
            funeralPlain.addForces("Fremen*", 2);
            fremen.setWormRideActive(true);
            movement = fremen.getMovement();
            movement.setMoveType(MoveType.FREMEN_RIDE);
            movement.setMovingTo("Carthag");
            movement.setForce(1);
            movement.setSpecialForce(2);
            movement.setMovingFrom("Funeral Plain");
            movement.execute();
            assertFalse(fremen.isWormRideActive());
            assertEquals(1, carthag.getForceStrength("Fremen"));
            assertEquals(2, carthag.getForceStrength("Fremen*"));
            assertEquals(0, funeralPlain.getForceStrength("Fremen"));
            assertEquals(0, funeralPlain.getForceStrength("Fremen*"));
            assertEquals("Worm ride complete.", fremenChat.getMessages().getLast());
            assertEquals(Emojis.FREMEN + ": 1 " + Emojis.FREMEN_TROOP + " 2 " + Emojis.FREMEN_FEDAYKIN + " moved from Funeral Plain to Carthag.", turnSummary.getMessages().getLast());
            assertEquals(MoveType.TBD, movement.getMoveType());
        }

        @Test
        void testFremenAmbassador() throws InvalidGameStateException {
            movement = ix.getMovement();
            movement.setMoveType(MoveType.FREMEN_AMBASSADOR);
            movement.setMovingTo("Carthag");
            movement.setForce(1);
            movement.setSpecialForce(2);
            movement.setMovingFrom("Hidden Mobile Stronghold");
            movement.execute();
            assertEquals(1, carthag.getForceStrength("Ix"));
            assertEquals(2, carthag.getForceStrength("Ix*"));
            Territory hms = game.getTerritory("Hidden Mobile Stronghold");
            assertEquals(2, hms.getForceStrength("Ix"));
            assertEquals(1, hms.getForceStrength("Ix*"));
            assertEquals("Ride with Fremen Ambassador complete.", ixChat.getMessages().getLast());
            assertEquals(Emojis.IX + ": 1 " + Emojis.IX_SUBOID + " 2 " + Emojis.IX_CYBORG + " moved from Hidden Mobile Stronghold to Carthag.", turnSummary.getMessages().getLast());
            assertEquals(MoveType.TBD, movement.getMoveType());
        }

        @Test
        void testGuildAmbassador() throws InvalidGameStateException {
            movement = ix.getMovement();
            movement.setMoveType(MoveType.GUILD_AMBASSADOR);
            movement.setMovingTo("Carthag");
            movement.setForce(1);
            movement.setSpecialForce(2);
            movement.execute();
            assertEquals(1, carthag.getForceStrength("Ix"));
            assertEquals(2, carthag.getForceStrength("Ix*"));
            Territory ixHomeworld = game.getTerritory("Ix");
            assertEquals(9, ixHomeworld.getForceStrength("Ix"));
            assertEquals(2, ixHomeworld.getForceStrength("Ix*"));
            assertEquals("Shipment with Guild Ambassador complete.", ixChat.getMessages().getLast());
            assertEquals(Emojis.IX + ": 1 " + Emojis.IX_SUBOID + " 2 " + Emojis.IX_CYBORG + " placed on Carthag", turnSummary.getMessages().getLast());
            assertEquals(MoveType.TBD, movement.getMoveType());
        }
    }
}<|MERGE_RESOLUTION|>--- conflicted
+++ resolved
@@ -727,26 +727,6 @@
             movement.presentForcesChoices();
             assertEquals("Use buttons below to add forces to your shipment. Currently shipping:\n**0 " + Emojis.IX_SUBOID + " 1 " + Emojis.IX_CYBORG + "** to Carthag", ixChat.getMessages().getLast());
             assertEquals(9, ixChat.getChoices().getLast().size());
-<<<<<<< HEAD
-            assertEquals("ambassador-guild-add-force-1", ixChat.getChoices().getLast().getFirst().getId());
-            assertEquals("Add 1 troop", ixChat.getChoices().getLast().getFirst().getLabel());
-            assertEquals("ambassador-guild-add-special-force-1", ixChat.getChoices().getLast().get(1).getId());
-            assertEquals("Add 1 * troop", ixChat.getChoices().getLast().get(1).getLabel());
-            assertEquals("ambassador-guild-add-force-2", ixChat.getChoices().getLast().get(2).getId());
-            assertEquals("Add 2 troop", ixChat.getChoices().getLast().get(2).getLabel());
-            assertEquals("ambassador-guild-add-special-force-2", ixChat.getChoices().getLast().get(3).getId());
-            assertEquals("Add 2 * troop", ixChat.getChoices().getLast().get(3).getLabel());
-            assertEquals("ambassador-guild-add-force-3", ixChat.getChoices().getLast().get(4).getId());
-            assertEquals("Add 3 troop", ixChat.getChoices().getLast().get(4).getLabel());
-            assertEquals("ambassador-guild-add-special-force-3", ixChat.getChoices().getLast().get(5).getId());
-            assertEquals("Add 3 * troop", ixChat.getChoices().getLast().get(5).getLabel());
-            assertEquals("ambassador-guild-execute", ixChat.getChoices().getLast().get(6).getId());
-            assertEquals("Confirm Shipment", ixChat.getChoices().getLast().get(6).getLabel());
-            assertEquals("ambassador-guild-reset-forces", ixChat.getChoices().getLast().get(7).getId());
-            assertEquals("Reset forces", ixChat.getChoices().getLast().get(7).getLabel());
-            assertEquals("ambassador-guild-start-over", ixChat.getChoices().getLast().getLast().getId());
-            assertEquals("Start over", ixChat.getChoices().getLast().getLast().getLabel());
-=======
             DuneChoice choice = ixChat.getChoices().getLast().getFirst();
             assertEquals("ambassador-guild-add-force-1", choice.getId());
             assertEquals("+1", choice.getLabel());
@@ -780,7 +760,6 @@
             choice = ixChat.getChoices().getLast().getLast();
             assertEquals("ambassador-guild-start-over", choice.getId());
             assertEquals("Start over", choice.getLabel());
->>>>>>> 0f66603a
             assertEquals(MoveType.GUILD_AMBASSADOR, movement.getMoveType());
         }
     }
